--- conflicted
+++ resolved
@@ -286,11 +286,8 @@
             ProjectID,
             FileName,
             ParentDirectory_FileID,
-<<<<<<< HEAD
             uid,
-=======
             IsDirectory,
->>>>>>> 4b05a66b
         );
         res.status(201).json({
             status: "success",
@@ -313,28 +310,9 @@
 router.delete("/:fileId", async (req: Request, res: Response) => {
     const { fileId } = req.params;
     const userId = (req as any).userId;
-<<<<<<< HEAD
     const uid = req.uid as string;
-
-    if (!ProjectID) {
-        res.status(400).json({
-            status: "error",
-            message: "ProjectID is required",
-        });
-        return;
-    }
-
     try {
-        const status = await ProjectService.deleteFile(
-            userId,
-            ProjectID,
-            Number(fileId),
-            uid,
-        );
-=======
-    try {
-        const status = await ProjectService.deleteFile(userId, Number(fileId));
->>>>>>> 4b05a66b
+        const status = await ProjectService.deleteFile(userId, Number(fileId), uid);
         res.json({ status: "success", message: "File deleted", data: status });
     } catch (error) {
         console.error("Error deleting file:", error);
